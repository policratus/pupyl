--- conflicted
+++ resolved
@@ -25,10 +25,6 @@
 TEST_ANIMATED_GIF = os.path.join(TEST_INDEX_PATH, 'test_gif.gif')
 TEST_VECTOR_SIZE = 128
 
-# INDEX = Index(TEST_VECTOR_SIZE, TEST_INDEX_PATH)
-# ALL_ITEMS = list(INDEX.items())
-# ALL_VALUES = list(INDEX.values())
-
 
 class TestCases(TestCase):
     """Unit tests over special cases."""
@@ -102,15 +98,10 @@
         """Unit test for exclusive options."""
         test_vector_size = 1024
 
-        def export_routines(temp_dir, new_temp_dir):
-            """Closure to support export routines test."""
-            test_search = PupylImageSearch(temp_dir)
-
-            test_search.index(TEST_INDEX_EXPORT)
-
-            with Index(
-                test_vector_size, data_dir=temp_dir
-            ) as index:
+        with self.assertRaises(ExportIdsAndNames):
+            with tempfile.TemporaryDirectory() as temp_dir, \
+                    Index(test_vector_size, data_dir=temp_dir) as index, \
+                    tempfile.TemporaryDirectory() as new_temp_dir:
                 index.export_results(
                     new_temp_dir,
                     test_search.search(
@@ -119,39 +110,6 @@
                     keep_ids=True,
                     keep_names=True
                 )
-
-        with self.assertRaises(ExportIdsAndNames):
-<<<<<<< HEAD
-            with tempfile.TemporaryDirectory(ignore_cleanup_errors=True) as temp_dir:
-                test_search = PupylImageSearch(temp_dir)
-=======
-            # Windows: bypass clean up errors
-            if system() == 'Windows':
-                temp_dir = tempfile.TemporaryDirectory()
-                new_temp_dir = tempfile.TemporaryDirectory()
->>>>>>> 8bbcf8e5
-
-                export_routines(temp_dir.name, new_temp_dir.name)
-
-<<<<<<< HEAD
-                with tempfile.TemporaryDirectory(ignore_cleanup_errors=True) as new_temp_dir:
-                    with Index(test_vector_size, data_dir=temp_dir) as index:
-                        index.export_results(
-                            new_temp_dir,
-                            test_search.search(
-                                os.path.join(TEST_INDEX_EXPORT, '1.jpg')
-                            ),
-                            keep_ids=True,
-                            keep_names=True
-                        )
-=======
-                temp_dir.cleanup()
-                new_temp_dir.cleanup()
-            else:
-                with tempfile.TemporaryDirectory() as temp_dir, \
-                        tempfile.TemporaryDirectory() as new_temp_dir:
-                    export_routines(temp_dir.name, new_temp_dir.name)
->>>>>>> 8bbcf8e5
 
 
 def test_append_check_unique():
@@ -327,7 +285,6 @@
     """Unit test for method append, created file case."""
     new_tensor = numpy.random.normal(size=TEST_VECTOR_SIZE)
 
-<<<<<<< HEAD
     with Index(TEST_VECTOR_SIZE, volatile=True) as index:
         test_size_before = len(index)
 
@@ -335,15 +292,6 @@
 
         test_size_after = len(index)
 
-=======
-    with Index(TEST_VECTOR_SIZE, TEST_INDEX_PATH) as index:
-        test_size_before = len(index)
-
-        index.append(new_tensor)
-
-        test_size_after = len(index)
-
->>>>>>> 8bbcf8e5
         assert test_size_after == test_size_before + 1
 
         numpy.testing.assert_array_almost_equal(
@@ -355,12 +303,7 @@
     """Unit test for method remove."""
     index_to_remove = 8
 
-<<<<<<< HEAD
     with tempfile.TemporaryDirectory(ignore_cleanup_errors=True) as temp_dir:
-=======
-    def remove_routines(temp_dir):
-        """Closure as helper for remove tests."""
->>>>>>> 8bbcf8e5
         with Index(TEST_VECTOR_SIZE, data_dir=temp_dir) as index:
             for _ in range(16):
                 index.append(numpy.random.normal(size=TEST_VECTOR_SIZE))
@@ -380,19 +323,6 @@
                 test_value,
                 index[index_to_remove]
             )
-<<<<<<< HEAD
-=======
-
-    if system() == 'Windows':
-        temp_dir = tempfile.TemporaryDirectory()
-
-        remove_routines(temp_dir.name)
-
-        temp_dir.cleanup()
-    else:
-        with tempfile.TemporaryDirectory() as temp_dir:
-            remove_routines(temp_dir.name)
->>>>>>> 8bbcf8e5
 
 
 def test_pop():
@@ -495,7 +425,6 @@
     """Unit test for method export_group_by method."""
     test_vector_size = 1024
 
-<<<<<<< HEAD
     with tempfile.TemporaryDirectory(ignore_cleanup_errors=True) as temp_dir:
         test_search = PupylImageSearch(temp_dir)
         test_search.index(TEST_INDEX_EXPORT)
@@ -503,14 +432,6 @@
         with tempfile.TemporaryDirectory(ignore_cleanup_errors=True) as new_temp_dir:
             with Index(test_vector_size, data_dir=temp_dir) as index:
                 index.export_by_group_by(new_temp_dir)
-=======
-    def export_routines(temp_dir, new_temp_dir):
-        with Index(test_vector_size, data_dir=temp_dir) as index:
-            test_search = PupylImageSearch(temp_dir)
-            test_search.index(TEST_INDEX_EXPORT)
-
-            index.export_by_group_by(new_temp_dir)
->>>>>>> 8bbcf8e5
 
             assert os.path.exists(os.path.join(new_temp_dir, '0', '1.jpg'))
             assert os.path.exists(
@@ -540,7 +461,6 @@
     """Unit test for method export_group_by method, position case."""
     test_vector_size = 1024
 
-<<<<<<< HEAD
     with tempfile.TemporaryDirectory(ignore_cleanup_errors=True) as temp_dir:
         test_search = PupylImageSearch(temp_dir)
         test_search.index(TEST_INDEX_EXPORT)
@@ -548,15 +468,6 @@
         with tempfile.TemporaryDirectory(ignore_cleanup_errors=True) as new_temp_dir:
             with Index(test_vector_size, data_dir=temp_dir) as index:
                 index.export_by_group_by(new_temp_dir, position=1)
-=======
-    def export_routines(temp_dir, new_temp_dir):
-        """Closure to support export routines test."""
-        test_search = PupylImageSearch(temp_dir)
-        test_search.index(TEST_INDEX_EXPORT)
-
-        with Index(test_vector_size, data_dir=temp_dir) as index:
-            index.export_by_group_by(new_temp_dir, position=1)
->>>>>>> 8bbcf8e5
 
             assert os.path.exists(os.path.join(new_temp_dir, '1', '1.jpg'))
             assert os.path.exists(
@@ -582,7 +493,6 @@
     """Unit test for method export_results."""
     test_vector_size = 1024
 
-<<<<<<< HEAD
     with tempfile.TemporaryDirectory(ignore_cleanup_errors=True) as temp_dir:
         test_search = PupylImageSearch(temp_dir)
         test_search.index(TEST_INDEX_EXPORT)
@@ -595,20 +505,6 @@
                     ),
                     keep_ids=True
                 )
-=======
-    def export_routines(temp_dir, new_temp_dir):
-        """Closure to support export routines test."""
-        test_search = PupylImageSearch(temp_dir)
-        test_search.index(TEST_INDEX_EXPORT)
-
-        with Index(test_vector_size, data_dir=temp_dir) as index:
-            index.export_results(
-                new_temp_dir, test_search.search(
-                    os.path.join(TEST_INDEX_EXPORT, '1.jpg')
-                ),
-                keep_ids=True
-            )
->>>>>>> 8bbcf8e5
 
             assert os.path.exists(os.path.join(new_temp_dir, '1.jpg'))
 
