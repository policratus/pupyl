--- conflicted
+++ resolved
@@ -53,11 +53,7 @@
   test:
     strategy:
       matrix:
-<<<<<<< HEAD
         os: [ubuntu-latest, macos-latest, windows-latest]
-=======
-        os: [ubuntu-latest, macos-latest]
->>>>>>> ec8b8a37
     runs-on: ${{ matrix.os }}
     name: test
     steps:
