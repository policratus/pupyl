--- conflicted
+++ resolved
@@ -321,11 +321,7 @@
         """
         compression_supported = True
 
-<<<<<<< HEAD
-        if platform.system() == "Windows":
-=======
         if system() == 'Windows':
->>>>>>> 9ac35a36
             compression_supported = False
 
         return compression_supported