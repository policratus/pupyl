"""
interface Module.

Create a web interface to query images and see results
based on indexed images on database.
"""
import os
import webbrowser
from http.server import SimpleHTTPRequestHandler
import socketserver
import termcolor
from urllib.parse import urlparse, parse_qs

from pupyl import PupylImageSearch


STATIC_FOLDER = os.path.abspath(os.path.join('web', 'static'))
TEMPLATE_FILE = os.path.join(STATIC_FOLDER, 'template.html')


<<<<<<< HEAD
def serve(data_dir, port=None):
    """
    Function to start the web server.

    Parameters
    ----------
    data_dir: str
        Place where the image database was saved.

    port (optional): int
        The (network) port which the web interface will
        respond.
=======
def serve(data_dir, port=8080):
    """
    Start the web server.

    Parameters
    ----------
    port (optional)(default: 8080): int
        Defines the network port which the web server
        will start listening.
>>>>>>> 2a3754c4
    """

    pupyl_image_search = PupylImageSearch(data_dir)

    class RequestHandler(SimpleHTTPRequestHandler):
        """A web request handler."""

        _data_dir = data_dir

        def __init__(self, request, client_address, server):
            SimpleHTTPRequestHandler.__init__(
                self, request, client_address, server
            )

        def do_GET(self):
            """Handler for GET request methods."""

            query_image = None

            self.send_response(200)
            self.send_header('Content-type', 'text/html')
            self.end_headers()

            query_string = parse_qs(urlparse(self.path).query)

            query_list = query_string.get('uri', None)

            image_tags = self.images(query_list)

            with open(TEMPLATE_FILE) as template:
                html_template = template.read()

            if query_list:
                query_image = '<img class="img-thumbnail" ' + \
                    f'src="{query_list[0]}">' + \
                    '<figcaption class="figure-caption">' + \
                    'Query image used in the search.</figcaption>'

            self.wfile.write(
                bytes(
                    html_template.format(
                        images=image_tags,
                        query=query_image if query_image else ''),
                    'utf-8'
                )
            )

        @staticmethod
        def filter_metadata(index):
            """
            Return a filtered metadata information.

            Parameters
            ----------
            index: int
                Index number of image

            Returns
            -------
            dict:
                With a pre-filtered metadata.
            """
            metadata = pupyl_image_search.image_database.\
                load_image_metadata(
                    index, filtered=(
                        'original_file_name',
                        'original_file_size'
                    )
                )

            return ', '.join(map(str, metadata.values()))

        def images(self, query_uri=None, top=None):
            """
            Return image tags from database.

            Parameters
            ----------
            query_uri (optional): str
                Location where the query image is stored.

            top (optional)(default: 24): int
                How many results should be returned from some search request.
            """

            image_tags = ''
            img_src = '<figure class="figure">' + \
                '<img class="img-fluid border rounded-circle"' + \
                'src="data:image/jpg;base64, {image_b64}" ' + \
                'alt="&#129535; Pupyl"><figcaption class="figure-caption">' + \
                '{figure_caption}</figcaption></figure>'

            top = top if top else 24

            if query_uri:
                query_uri = query_uri[0]

                for result in pupyl_image_search.search(query_uri, top=top):
                    result = int(result)

                    image = pupyl_image_search.image_database.\
                        get_image_bytes_to_base64(
                            pupyl_image_search.image_database.
                            load_image(result)
                        ).decode('utf-8')

                    filtered_metadata = self.filter_metadata(result)

                    image_tags += img_src.format(
                        image_b64=image,
                        figure_caption=filtered_metadata
                    )

                return image_tags

            for index, image in pupyl_image_search.image_database.list_images(
                    return_index=True,
                    top=9
            ):
                image_base64 = pupyl_image_search.image_database.\
                    get_image_base64(
                        image
                    ).decode('utf-8')

                filtered_metadata = self.filter_metadata(index)

                image_tags += img_src.format(
                    image_b64=image_base64,
                    figure_caption=filtered_metadata
                )

            return image_tags

<<<<<<< HEAD
    if not port:
        port = 8080

    with socketserver.TCPServer(('', port), RequestHandler) as httpd:
        webbrowser.open_new_tab(f'http://localhost:{port}')
        httpd.serve_forever()
=======
    try:
        with socketserver.TCPServer(('', port), RequestHandler) as httpd:
            print(
                termcolor.colored(
                    f'Server listening on port {port}.',
                    color='green',
                    attrs=['bold']
                )
            )

            httpd.serve_forever()

    except OSError:
        print(
            termcolor.colored(
                f'Port {port} already in use. Trying {port + 1}...',
                color='red',
                attrs=['bold']
            )
        )

        serve(data_dir=data_dir, port=port + 1)
>>>>>>> 2a3754c4
<|MERGE_RESOLUTION|>--- conflicted
+++ resolved
@@ -18,20 +18,6 @@
 TEMPLATE_FILE = os.path.join(STATIC_FOLDER, 'template.html')
 
 
-<<<<<<< HEAD
-def serve(data_dir, port=None):
-    """
-    Function to start the web server.
-
-    Parameters
-    ----------
-    data_dir: str
-        Place where the image database was saved.
-
-    port (optional): int
-        The (network) port which the web interface will
-        respond.
-=======
 def serve(data_dir, port=8080):
     """
     Start the web server.
@@ -41,7 +27,6 @@
     port (optional)(default: 8080): int
         Defines the network port which the web server
         will start listening.
->>>>>>> 2a3754c4
     """
 
     pupyl_image_search = PupylImageSearch(data_dir)
@@ -175,14 +160,9 @@
 
             return image_tags
 
-<<<<<<< HEAD
     if not port:
         port = 8080
 
-    with socketserver.TCPServer(('', port), RequestHandler) as httpd:
-        webbrowser.open_new_tab(f'http://localhost:{port}')
-        httpd.serve_forever()
-=======
     try:
         with socketserver.TCPServer(('', port), RequestHandler) as httpd:
             print(
@@ -193,6 +173,7 @@
                 )
             )
 
+            webbrowser.open_new_tab(f'http://localhost:{port}')
             httpd.serve_forever()
 
     except OSError:
@@ -204,5 +185,4 @@
             )
         )
 
-        serve(data_dir=data_dir, port=port + 1)
->>>>>>> 2a3754c4
+        serve(data_dir=data_dir, port=port + 1)