"""
database module.

Operations and storage for images.
"""
import os
import json

from duplex.image import ImageIO


class ImageDatabase(ImageIO):
    """Handling of storage and IO operations over images."""

    def __init__(self, import_images, data_dir=None, **kwargs):
        """
        Image storage and operations.

        Parameters
        ----------
        import_images: bool
            If the images must be copied to internal database or not.

        data_dir (optional) (default=self.safe_temp_file()): str
            Location to save the image storage files

        **bucket_size (optional) (default=1000): int
            Define the size of file buckets. In other words, how much
            files to save on a directory.

        **image_size (optional) (default=(800, 600)): tuple
            Define the dimensions of saved image. Only has some effect
            if import_images is True.
        """
        self._import_images = import_images

        if data_dir:
            self._data_dir = os.path.normpath(data_dir)
        else:
            self._data_dir = self.safe_temp_file()

        if kwargs.get('bucket_size'):
            self._bucket_size = kwargs['bucket_size']
        else:
            self._bucket_size = 1000

        if self._import_images:
            if kwargs.get('image_size'):
                self._image_size = kwargs['image_size']
            else:
                self._image_size = (800, 600)

        os.makedirs(self._data_dir, exist_ok=True)

    def __getitem__(self, position):
        """Return the item at index."""
        return self.load_image_metadata(position)

    def __len__(self):
        """Return how many items are indexed."""
        return len([*self.list_images()])

    @property
    def import_images(self):
        """Getter for import_images property."""
        return self._import_images

    @import_images.setter
    def import_images(self, import_it):
        """Setter for import_images property."""
        self._import_images = import_it

    @property
    def bucket_size(self):
        """Getter for bucket_size property."""
        return self._bucket_size

    @bucket_size.setter
    def bucket_size(self, size):
        """Setter for bucket_size property."""
        self._bucket_size = size

    @property
    def image_size(self):
        """Getter for image_size property."""
        if self._import_images:
            return self._image_size

        return (800, 600)

    @image_size.setter
    def image_size(self, dimensions):
        if self._import_images:
            self._image_size = dimensions

    def what_bucket(self, index):
        """
        Discover in what bucket the file should be saved.

        Parameters
        ----------
        index: int
            The index number which file will be referenced.

        Returns
        -------
        int:
            With the chosen bucket
        """
        return index // self._bucket_size

    def mount_file_name(self, index, extension):
        """
        Create the name of the posterior saved file.

        Parameters
        ----------
        index: int
            The indexer id associated with the file

        extension: str
            Describing the file extension
        """
        return os.path.join(
            self._data_dir,
            str(self.what_bucket(index)),
            f'{index}.{extension}'
        )

    def load_image_metadata(self, index, **kwargs):
        """
        Return the metadata inside image file metadata.

        Parameters
        ----------
        index: int
            Related to metadata file stored.

        **filtered (optional): iterable
            Describing which fields to filter (or select) for return.

        Returns
        -------
        dict
            Containing the parsed json file.
        """
        result_file_name = self.mount_file_name(index, 'json')

        try:
            with open(result_file_name) as json_file:
                metadata = json.load(json_file)

                if kwargs.get('filtered'):
                    metadata = {
                        key: value
                        for key, value in metadata.items()
                        if key in kwargs['filtered']
                    }

                return metadata

        except FileNotFoundError:
            raise IndexError

    def save_image_metadata(self, index, uri):
        """
        Store image metadata.

        Parameters
        ----------
        index: int
            The index related to the image.

        uri: str
            Local where image is stored.
        """
        bytess = self.get(uri)
        result_file_name = self.mount_file_name(index, 'json')

        os.makedirs(os.path.dirname(result_file_name), exist_ok=True)

        if self.is_image(bytess):
            with open(result_file_name, 'w') as json_file:
                metadata = self.get_metadata(uri)
                metadata['id'] = index

                json.dump(metadata, json_file)

    def insert(self, index, uri):
        """
        Insert an image to database.

        Parameters
        ----------
        index: int
            The index number attributed to the image.

        uri: str
            Where the original file are located
        """
        if self._import_images:
            self.save_image(
                self.mount_file_name(index, 'jpg'),
                self.compress(
                    self.size(uri, new_size=self._image_size, keep_aspect=True)
                )
            )

        self.save_image_metadata(index, uri)

    def list_images(self, return_index=False, top=None):
        """
        Return all images in current database.

        Parameters
        ----------
        return_index (optional)(default: False): bool
            If the method should also return the file index inside database.

        top (optional): int
<<<<<<< HEAD
            How many pictures from image database should be listed.
=======
            How many pictures from image database should be listed. Not setting
            this parameter will return all images in the database.
>>>>>>> e96e1d2d
        """
        if top:
            counter = 0

        for root, _, files in os.walk(self._data_dir):

            for ffile in files:

                ffile = os.path.join(root, ffile)

                with open(ffile, 'rb') as t_file:
                    if self.is_image(t_file.read()):
<<<<<<< HEAD
=======

>>>>>>> e96e1d2d
                        if top:
                            counter += 1

                            if counter > top:
                                return

                        if return_index:
                            yield int(
                                os.path.splitext(
                                    os.path.split(ffile)[1]
                                )[0]
                            ), ffile
                        else:
                            yield ffile

    def load_image(self, index):
        """Return the image data at specified index."""
        return self.get_image(self.mount_file_name(index, 'jpg'))<|MERGE_RESOLUTION|>--- conflicted
+++ resolved
@@ -218,12 +218,8 @@
             If the method should also return the file index inside database.
 
         top (optional): int
-<<<<<<< HEAD
-            How many pictures from image database should be listed.
-=======
             How many pictures from image database should be listed. Not setting
             this parameter will return all images in the database.
->>>>>>> e96e1d2d
         """
         if top:
             counter = 0
@@ -236,10 +232,7 @@
 
                 with open(ffile, 'rb') as t_file:
                     if self.is_image(t_file.read()):
-<<<<<<< HEAD
-=======
-
->>>>>>> e96e1d2d
+
                         if top:
                             counter += 1
 
